--- conflicted
+++ resolved
@@ -81,13 +81,8 @@
           </a>
         </span>
 
-<<<<<<< HEAD
         <CopyButton
-          id="copy-attribution-btn"
-=======
-        <copy-button
           id="copyattr-rich"
->>>>>>> 093e3ef5
           el="#attribution"
           @copied="(e) => onCopyAttribution('Rich Text', e)"
         />
@@ -103,13 +98,8 @@
             readonly="readonly"
           />
         </label>
-<<<<<<< HEAD
         <CopyButton
-          id="copy-attribution-btn"
-=======
-        <copy-button
           id="copyattr-html"
->>>>>>> 093e3ef5
           el="#attribution-html"
           @copied="(e) => onCopyAttribution('HTML Embed', e)"
         />
@@ -130,13 +120,8 @@
           </template>
         </p>
 
-<<<<<<< HEAD
         <CopyButton
-          id="copy-attribution-btn"
-=======
-        <copy-button
           id="copyattr-plain"
->>>>>>> 093e3ef5
           el="#attribution-text"
           @copied="(e) => onCopyAttribution('Plain Text', e)"
         />
@@ -146,16 +131,8 @@
 </template>
 
 <script>
-<<<<<<< HEAD
 import CopyButton from '~/components/CopyButton'
-import {
-  COPY_ATTRIBUTION,
-  EMBED_ATTRIBUTION,
-} from '~/store-modules/action-types'
-=======
-import CopyButton from '@/components/CopyButton'
-import { COPY_ATTRIBUTION } from '@/store/action-types'
->>>>>>> 093e3ef5
+import { COPY_ATTRIBUTION } from '~/store/action-types'
 import {
   SEND_DETAIL_PAGE_EVENT,
   DETAIL_PAGE_EVENTS,
