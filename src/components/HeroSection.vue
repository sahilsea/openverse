<template>
  <!-- eslint-disable vuejs-accessibility/no-autofocus -->
  <div class="hero">
    <div class="hero-center has-text-centered">
      <!-- <div class="locale-block"><locale-selector /></div> -->
      <h1 class="title is-2 padding-bottom-normal">
        {{ $t('hero.title') }}
      </h1>
      <h5 class="b-header">
        {{ $t('hero.subtitle') }}
      </h5>
      <form
        class="hero_search-form margin-top-bigger"
        role="search"
        method="get"
        action="/search"
        @submit.prevent="onSubmit"
      >
        <div class="is-hidden-touch centered-search-box">
          <div class="field has-addons">
            <div class="control mobile-input">
              <input
                id="searchTerm"
                v-model.lazy="form.searchTerm"
                required="required"
                class="hero_search-input input is-large"
                :aria-label="$t('hero.aria.search')"
                autofocus
                type="search"
                name="q"
                :placeholder="$t('hero.search.placeholder')"
                autocapitalize="none"
              />
            </div>
            <div class="control">
              <button class="button is-primary big" title="Search">
                {{ $t('hero.search.button') }}
              </button>
            </div>
          </div>
        </div>
        <div class="is-hidden-desktop centered-search-box">
          <div class="field has-addons">
            <div class="control mobile-input">
              <input
                id="searchTerm"
                v-model.lazy="form.searchTerm"
                required="required"
                class="input"
                :aria-label="$t('hero.aria.search')"
                type="search"
                name="q"
                :placeholder="$t('hero.search.placeholder')"
                autocapitalize="none"
              />
            </div>
            <div class="control">
              <button class="button is-primary small" title="Search">
                {{ $t('hero.search.button') }}
              </button>
            </div>
          </div>
        </div>
        <div class="caption has-text-centered margin-top-big">
          <i18n path="hero.caption.content" tag="p">
            <template #link>
              <a
                href="https://creativecommons.org/share-your-work/licensing-examples/"
                target="_blank"
                :aria-label="$t('hero.aria.caption')"
                rel="noopener"
              >
                {{ $t('hero.caption.link') }}
              </a>
            </template>
          </i18n>
        </div>
        <HomeLicenseFilter />
      </form>
<<<<<<< HEAD
      <div class="help-links is-hidden-mobile">
        <i18n
          path="hero.old-cc-search.label"
          tag="span"
          class="margin-right-bigger"
        >
          <template #link>
            <a
              href="https://oldsearch.creativecommons.org/"
              :aria-label="$t('hero.aria.old-cc-search')"
              >{{ $t('hero.old-cc-search.link') }}</a
            >
          </template>
        </i18n>
      </div>
=======
>>>>>>> f71faee5
    </div>
    <img
      class="logo-cloud"
      src="~/assets/logo-cloud.png"
      alt="Logos from sources of Creative Commons licensed images"
    />
  </div>
  <!-- eslint-enable -->
</template>

<script>
import { SET_QUERY } from '~/store-modules/mutation-types'
import { filtersToQueryData } from '~/utils/searchQueryTransform'

export default {
  name: 'HeroSection',
  data: () => ({ form: { searchTerm: '' } }),
  mounted() {
    if (document.querySelector('#searchTerm')) {
      document.querySelector('#searchTerm').focus()
    }
  },
  methods: {
    onSubmit() {
      this.$store.commit(SET_QUERY, { query: { q: this.form.searchTerm } })
      this.$router.push({
        path: '/search',
        query: {
          q: this.form.searchTerm,
          ...filtersToQueryData(this.$store.state.filters),
        },
      })
    },
  },
}
</script>

<!-- Add "scoped" attribute to limit CSS to this component only -->
<style lang="scss" scoped>
@import 'bulma/sass/utilities/initial-variables';
@import 'bulma/sass/utilities/derived-variables';
@import 'bulma/sass/utilities/mixins';

$hero-height: 85vh;

.hero {
  background: #fff;
  position: relative;
  background-size: cover;
  display: flex;
  align-items: center;
  justify-content: center;
  flex-direction: column;
  min-height: $hero-height;

  .hero_search-form {
    position: relative;
    width: 100%;
    padding: 0 0.5em 0 0.5em;
  }

  .centered-search-box {
    justify-content: center;
  }

  .field {
    justify-content: center;
  }

  .hero_search-input {
    width: 570px;
  }

  .mobile-input {
    width: 100%;
  }
}

.hero-center {
  margin-top: auto;
  .locale-block {
    position: absolute;
    top: 2.5rem;
    right: 4rem;
  }

  @include tablet {
    .locale-block {
      top: 0rem;
      left: auto;
      right: 4rem;
    }
  }

  /* Small only */
  @include mobile {
    height: auto;
    .locale-block {
      position: relative;
      top: 0rem;
      right: 0rem;
    }
  }
}

.help-links {
  z-index: 1;
  position: absolute;
  bottom: 1rem;
  left: 1rem;
}

.help-icon {
  height: 32px;
  vertical-align: middle;
}

.logo-cloud {
  z-index: 0;
  margin-top: auto;
  width: 100%;
  padding-left: 1rem;
  height: 120px;
  object-fit: cover;
  object-position: left center;

  @include tablet {
    object-fit: initial;
    height: auto;
    padding: 0;
    margin-top: 4rem;
    margin-left: auto;
    margin-right: auto;
    width: calc(100% - 1rem);
    max-width: 1400px;
  }
}
</style><|MERGE_RESOLUTION|>--- conflicted
+++ resolved
@@ -77,24 +77,6 @@
         </div>
         <HomeLicenseFilter />
       </form>
-<<<<<<< HEAD
-      <div class="help-links is-hidden-mobile">
-        <i18n
-          path="hero.old-cc-search.label"
-          tag="span"
-          class="margin-right-bigger"
-        >
-          <template #link>
-            <a
-              href="https://oldsearch.creativecommons.org/"
-              :aria-label="$t('hero.aria.old-cc-search')"
-              >{{ $t('hero.old-cc-search.link') }}</a
-            >
-          </template>
-        </i18n>
-      </div>
-=======
->>>>>>> f71faee5
     </div>
     <img
       class="logo-cloud"
