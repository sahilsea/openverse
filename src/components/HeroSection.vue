<template>
  <div class="hero">
    <h2 class="has-text-centered">Search for content to reuse</h2>
    <form class="hero_search-form margin-top-bigger"
          role="search"
          method="get"
          action="/search"
          v-on:submit.prevent="onSubmit">
      <div class="is-hidden-touch centered-search-box">
        <div class="field has-addons">
          <div class="control">
            <input required="required"
                class="hero_search-input input is-large"
                type="search"
                name="q"
                placeholder="I would like to see..."
                autocapitalize="none"
                id="searchTerm"
                v-model.lazy="form.searchTerm" />
          </div>
          <div class="control">
            <button class="button is-primary big" title="Search">Search</button>
          </div>
        </div>
      </div>
      <div class="is-hidden-desktop centered-search-box">
        <div class="field has-addons">
          <div class="control mobile-input">
            <input required="required"
                class="input"
                type="search"
                name="q"
                placeholder="I would like to see..."
                autocapitalize="none"
                id="searchTerm"
                v-model.lazy="form.searchTerm" />
          </div>
          <div class="control">
            <button class="button is-primary small" title="Search">Search</button>
          </div>
        </div>
      </div>
      <div class="caption has-text-centered margin-top-big">
        <p>
          All our content is under Creative Commons licenses.
          <a href="https://creativecommons.org/share-your-work/licensing-examples/" target="_blank" rel="noopener">Learn more</a>
          about CC licenses.
        </p>
      </div>
      <home-license-filter />
    </form>
    <div class="help-links is-hidden-mobile">
      <span class="margin-right-bigger">
        Go to the
        <a href="https://oldsearch.creativecommons.org/">old CC Search</a> portal
      </span>
    </div>
  </div>
</template>

<script>
import { SET_QUERY } from '@/store/mutation-types';
import HomeLicenseFilter from './HomeLicenseFilter';


export default {
  name: 'hero-section',
  components: {
    HomeLicenseFilter,
  },
  data: () => ({ form: { searchTerm: '' } }),
  methods: {
    onSubmit() {
      this.$store.commit(SET_QUERY, { query: { q: this.form.searchTerm }, shouldNavigate: true });
    },
  },
};
</script>


<!-- Add "scoped" attribute to limit CSS to this component only -->
<style lang="scss" scoped>
@import "node_modules/bulma/sass/utilities/initial-variables";
@import "node_modules/bulma/sass/utilities/derived-variables";
@import "node_modules/bulma/sass/utilities/mixins";

$hero-height: 74vh;

.hero {
  background: #fff;
  position: relative;
  height: $hero-height;
  background-size: cover;
  display: flex;
  align-items: center;
  justify-content: center;
  flex-direction: column;
  min-height: 300px;

  .hero_search-form {
    position: relative;
    max-width: 750px;
    width: 100%;
    padding: 0 0.5em 0 0.5em;
  }

  .centered-search-box {
    justify-content: center;
  }

  .hero_search-input {
    width: 570px;
  }

  .mobile-input {
    width: 100%;
  }

  /* Small only */
  @include mobile {
    height: 80vh;
  }
}

.help-links {
  position: absolute;
<<<<<<< HEAD
  bottom: 5rem;
  left: 2rem;
=======
  bottom: 1rem;
  left: 1rem;
>>>>>>> ccfdff0c
}

.help-icon {
  height: 32px;
  vertical-align: middle;
}
</style><|MERGE_RESOLUTION|>--- conflicted
+++ resolved
@@ -124,13 +124,8 @@
 
 .help-links {
   position: absolute;
-<<<<<<< HEAD
-  bottom: 5rem;
-  left: 2rem;
-=======
   bottom: 1rem;
   left: 1rem;
->>>>>>> ccfdff0c
 }
 
 .help-icon {
