--- conflicted
+++ resolved
@@ -140,6 +140,7 @@
               class="button small donate"
               href="http://creativecommons.org/donate"
               @click="sendClickEvent"
+              @keypress.enter="sendClickEvent"
             >
               <i
                 class="icon cc-letterheart-filled margin-right-small is-size-5 padding-top-smaller"
@@ -154,24 +155,19 @@
 </template>
 
 <script>
-<<<<<<< HEAD
 import IconCCLogo from '@creativecommons/vocabulary/assets/logos/cc/logomark.svg?inline'
+import GoogleAnalytics from '@/analytics/GoogleAnalytics'
+import { DonateLinkClick } from '@/analytics/events'
 
 export default {
   name: 'FooterSection',
   components: {
     IconCCLogo,
-=======
-import GoogleAnalytics from '@/analytics/GoogleAnalytics'
-import { DonateLinkClick } from '@/analytics/events'
-
-export default {
-  name: 'footer-section',
+  },
   methods: {
     sendClickEvent() {
       GoogleAnalytics().sendEvent(DonateLinkClick('footer'))
     },
->>>>>>> 621d4bf5
   },
 }
 </script>
