--- conflicted
+++ resolved
@@ -16,11 +16,7 @@
   }
   const licenseLink = ` is licensed under <a href="${ccLicenseURL}" style="margin-right: 5px;">${fullLicenseName.toUpperCase()}</a>`
 
-<<<<<<< HEAD
-  let licenseIcons = `<img style="height: inherit;margin-right: 3px;display: inline-block;" src="${baseAssetsPath}/cc_icon.svg" />`
-=======
-  let licenseIcons = `<img style="height: inherit;margin-right: 3px;display: inline-block;" src="${baseAssetsPath}/cc_icon.svg?image_id=${image.id}" />` // eslint-disable-line global-require, import/no-dynamic-require
->>>>>>> dd4df00e
+  let licenseIcons = `<img style="height: inherit;margin-right: 3px;display: inline-block;" src="${baseAssetsPath}/cc_icon.svg?image_id=${image.id}" />`
   if (image.license) {
     licenseIcons += image.license
       .split('-')
