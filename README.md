<<<<<<< HEAD
This is a temporary repository for the Openverse project while migrating from Creative Commons to Automattic. See all the repositories in the project below:
=======
# openverse-frontend
>>>>>>> 6dec4722

![openverse-frontend-ci](https://github.com/wordpress/openverse-frontend/workflows/openverse-frontend-ci/badge.svg)

This repository is the frontend UI for accessing and exploring the openly-licensed content provided by the [Openverse API](https://github.com/wordpress/openverse-api).

<<<<<<< HEAD
- GitHub Actions are commented out
- `CODEOWNERS` files and `.cc-metadata.yml` files are deleted

The rest of this README is the unmodified original readme, which may reference documentation on creativecommons.org, opensource.creativecommons.org, or Creative Commons' internal employee wiki. These references will be updated in time.

---

# cccatalog-frontend

![cccatalog-frontend-ci](https://github.com/creativecommons/cccatalog-frontend/workflows/cccatalog-frontend-ci/badge.svg)

Openverse is the official web application for the [Openverse Catalog API
](https://github.com/creativecommons/cccatalog-api). Openverse is an interface to search for content that is licensed under Creative Commons licenses or marked with public domain tools. This repository contains all the front-end code.

The application is available at [search.creativecommons.org](https://search.creativecommons.org/).

## Technology

The frontend app is built using [Vue.JS](https://vuejs.org/) and [NuxtJS](https://nuxtjs.org). You can [learn more about the migration to Nuxt.js here](/CODEBASE.md).
=======
The application is live at its previous home: [search.creativecommons.org](https://search.creativecommons.org/).

## Technology

The frontend app is built using [Vue.js](https://vuejs.org/) and [Nuxt.js](https://nuxtjs.org). You can [learn more about the migration to Nuxt.js here](/CODEBASE.md).
>>>>>>> 6dec4722

## Local Development

Run the following commands in order to have the code up and running on your machine:

```bash
# installs dependencies
npm install

# Builds and serves assets with hot-reload
npm run dev
```

### Docker setup

Alternatively, you can use Docker to build and run the application. You just have to run:

```bash
docker-compose up
```

You should now have the application running and accessible at http://localhost:8443.

You don't need to have the Openverse API running locally to be able to run the frontend application. It's configured to communicate, by default, with the [API](https://api.creativecommons.engineering) that's already publicly available. If you wish, you can change the URL of the API that's used during development by setting the `API_URL` environment variable.

### Running tests

You can run the unit tests by executing:

```bash
npm run test
```

### localhost tunneling

If you want to make your local development server accessible to the internet (for testing or showing someone something you're working on), you can use [`ngrok`](https://ngrok.com/). Follow the documentation on the `ngrok` site to install it and set it up. Once you have it installed, get the development server for Openverse running and in a separate window/tab, run:

```
# The extra parameters are required to ensure that ngrok redirects to the HTTPS version of the site
# and that the host header matches one that is accepted by the server
# (ngrok's default hostname is randomly generated and is not whitelisted).
ngrok http http://localhost:8443 -host-header="localhost:8443"
```

If you need to run an HTTP version (for example, if you're testing against third-party websites that do not accept the self-signed certificate generated by the dev server), run the dev server using `npm run dev` and use the following command to start `ngrok`:

```
ngrok http 8443 -host-header="localhost:8443"
```

## Formatting and Linting

The code in this repository is formatted using `prettier`. If you have prettier setup in your code editor it should work out of the box; otherwise you can use the `npm run lintfix` script to format and fix lint errors in your code. Checks are run to lint your code and validate the formatting on git precommit using [husky](https://github.com/typicode/husky).

You will need to fix any linting issues before committing. We recommend formatting your JavaScript files on save in your text editor. You can learn how to do this in Visual Studio Code [here](https://marketplace.visualstudio.com/items?itemName=esbenp.prettier-vscode#format-on-save).

## Versioning

<<<<<<< HEAD
Openverse uses [CalVer](https://calver.org/) for version numbering, in the `YYYY.M.Micro` format. This format is intentionally compatible with NPM's `semver` parser. `Micro` is bumped whenever there are multiple releases in a month, for example `2020.07.1` is the first release in July 2020, while `2020.07.2` is the second.
=======
Openverse uses [CalVer](https://calver.org/) for version numbering, in the `YYYY.M.Micro` format. This format is intentionally compatiable with NPM's `semver` parser. `Micro` is bumped whenever there are multiple releases in a month, for example `2020.07.1` is the first release in July 2020, while `2020.07.2` is the second.

## Contributing

Pull requests are welcome! Feel free to [join us on Slack](https://make.wordpress.org/chat/) and discuss the project with the engineers and community members on #openverse.
>>>>>>> 6dec4722

## Acknowledgments

Openverse, previously known as CC Search, was concieved and built at [Creative Commons](https://creativecommons.org). We thank them for their commitment to open source and openly licensed content, with particular thanks to original team members @kgodey, @annatuma, @mathemancer, @aldenstpage, @brenoferreira, and @sclachar, along with their [community of volunteers](https://opensource.creativecommons.org/community/community-team/).<|MERGE_RESOLUTION|>--- conflicted
+++ resolved
@@ -1,40 +1,14 @@
-<<<<<<< HEAD
-This is a temporary repository for the Openverse project while migrating from Creative Commons to Automattic. See all the repositories in the project below:
-=======
 # openverse-frontend
->>>>>>> 6dec4722
 
 ![openverse-frontend-ci](https://github.com/wordpress/openverse-frontend/workflows/openverse-frontend-ci/badge.svg)
 
 This repository is the frontend UI for accessing and exploring the openly-licensed content provided by the [Openverse API](https://github.com/wordpress/openverse-api).
 
-<<<<<<< HEAD
-- GitHub Actions are commented out
-- `CODEOWNERS` files and `.cc-metadata.yml` files are deleted
-
-The rest of this README is the unmodified original readme, which may reference documentation on creativecommons.org, opensource.creativecommons.org, or Creative Commons' internal employee wiki. These references will be updated in time.
-
----
-
-# cccatalog-frontend
-
-![cccatalog-frontend-ci](https://github.com/creativecommons/cccatalog-frontend/workflows/cccatalog-frontend-ci/badge.svg)
-
-Openverse is the official web application for the [Openverse Catalog API
-](https://github.com/creativecommons/cccatalog-api). Openverse is an interface to search for content that is licensed under Creative Commons licenses or marked with public domain tools. This repository contains all the front-end code.
-
-The application is available at [search.creativecommons.org](https://search.creativecommons.org/).
-
-## Technology
-
-The frontend app is built using [Vue.JS](https://vuejs.org/) and [NuxtJS](https://nuxtjs.org). You can [learn more about the migration to Nuxt.js here](/CODEBASE.md).
-=======
 The application is live at its previous home: [search.creativecommons.org](https://search.creativecommons.org/).
 
 ## Technology
 
 The frontend app is built using [Vue.js](https://vuejs.org/) and [Nuxt.js](https://nuxtjs.org). You can [learn more about the migration to Nuxt.js here](/CODEBASE.md).
->>>>>>> 6dec4722
 
 ## Local Development
 
@@ -93,15 +67,11 @@
 
 ## Versioning
 
-<<<<<<< HEAD
-Openverse uses [CalVer](https://calver.org/) for version numbering, in the `YYYY.M.Micro` format. This format is intentionally compatible with NPM's `semver` parser. `Micro` is bumped whenever there are multiple releases in a month, for example `2020.07.1` is the first release in July 2020, while `2020.07.2` is the second.
-=======
 Openverse uses [CalVer](https://calver.org/) for version numbering, in the `YYYY.M.Micro` format. This format is intentionally compatiable with NPM's `semver` parser. `Micro` is bumped whenever there are multiple releases in a month, for example `2020.07.1` is the first release in July 2020, while `2020.07.2` is the second.
 
 ## Contributing
 
 Pull requests are welcome! Feel free to [join us on Slack](https://make.wordpress.org/chat/) and discuss the project with the engineers and community members on #openverse.
->>>>>>> 6dec4722
 
 ## Acknowledgments
 
