"""cccatalog URL Configuration

The `urlpatterns` list routes URLs to views. For more information please see:
    https://docs.djangoproject.com/en/2.0/topics/http/urls/
Examples:
Function views
    1. Add an import:  from my_app import views
    2. Add a URL to urlpatterns:  path('', views.home, name='home')
Class-based views
    1. Add an import:  from other_app.views import Home
    2. Add a URL to urlpatterns:  path('', Home.as_view(), name='home')
Including another URLconf
    1. Import the include() function: from django.urls import include, path
    2. Add a URL to urlpatterns:  path('blog/', include('blog.urls'))
"""
from django.contrib import admin
from django.urls import path, re_path
from django.conf.urls import include
from django.views.generic.base import RedirectView
from cccatalog.api.views.image_views import SearchImages, ImageDetail,\
    Watermark, RelatedImage
from cccatalog.api.views.site_views import HealthCheck, ImageStats, Register, \
    CheckRates, VerifyEmail
from cccatalog.api.views.link_views import CreateShortenedLink, \
    ResolveShortenedLink
from cccatalog.settings import API_VERSION, WATERMARK_ENABLED
from rest_framework import routers
from drf_yasg.views import get_schema_view
from drf_yasg import openapi
import rest_framework.permissions

description = """
*This is the documentation for version 1.0 of the Creative Commons API.
Visit https://api.creativecommons.engineering/v0/ to view the legacy
documentation.*

The Creative Commons Catalog API ('cccatalog-api') is a system
that allows programmatic access to public domain digital media. It is our
ambition to index and catalog billions of Creative Commons works, including
articles, songs, videos, photographs, paintings, and more. Using this API,
developers will be able to access the digital commons in their own
applications.

Please note that there is a rate limit of 5000 requests per day and
60 requests per minute rate limit in place for anonymous users. This is fine
for introducing yourself to the API, but we strongly recommend that you obtain
an API key as soon as possible. Authorized clients have a higher rate limit
of 10000 requests per day and 100 requests per minute. Additionally, Creative
Commons can give your key an even higher limit that fits your application's
needs. See the `/v1/auth_tokens/register` endpoint for instructions on obtaining
an API key.

Pull requests are welcome!
[Contribute on GitHub](https://github.com/creativecommons/cccatalog-api)
"""


logo_url = "https://mirrors.creativecommons.org/presskit/logos/cc.logo.svg"
tos_url = "https://api.creativecommons.engineering/terms_of_service.html"
license_url =\
    "https://github.com/creativecommons/cccatalog-api/blob/master/LICENSE"
schema_view = get_schema_view(
    openapi.Info(
        title="Creative Commons Catalog API",
        default_version=API_VERSION,
        description=description,
        contact=openapi.Contact(email="cccatalog-api@creativecommons.org"),
        license=openapi.License(name="MIT License", url=license_url),
        terms_of_service=tos_url,
        x_logo={
            "url": logo_url,
            "backgroundColor": "#FFFFFF"
        }
    ),
    public=True,
    permission_classes=(rest_framework.permissions.AllowAny,),
)

<<<<<<< HEAD
router = routers.SimpleRouter()

versioned_paths = [
    path('', schema_view.with_ui('redoc', cache_timeout=None), name='root'),
    path('auth_tokens/register', Register.as_view(), name='register'),
    path('rate_limit', CheckRates.as_view(), name='key_info'),
=======
urlpatterns = [
    path('', RedirectView.as_view(url='v1/', permanent=False)),
    path('v0/', schema_view.with_ui('redoc', cache_timeout=None), name='root'),
    path('admin/', admin.site.urls),
    path('oauth2/register', Register.as_view(), name='register'),
    path('oauth2/key_info', CheckRates.as_view(), name='key_info'),
>>>>>>> f3eb07ac
    path(
        'auth_tokens/verify/<str:code>',
        VerifyEmail.as_view(),
        name='verify-email'
    ),
    re_path(
        r'auth_tokens/',
        include('oauth2_provider.urls', namespace='oauth2_provider')
    ),
    path(
        'images/<str:identifier>', ImageDetail.as_view(), name='image-detail'
    ),
    re_path('images', SearchImages.as_view(), name='images'),
    path(
        'recommendations/images/<str:identifier>',
        RelatedImage.as_view(),
        name='related-images'
    ),
    path(
        'sources',
        ImageStats.as_view(),
        name='about-image'
    ),
    path('link', CreateShortenedLink.as_view(), name='make-link'),
    path('link/<str:path>', ResolveShortenedLink.as_view(), name='resolve'),
]
if WATERMARK_ENABLED:
    versioned_paths.append(
        path('watermark/<str:identifier>', Watermark.as_view())
    )

urlpatterns = [
    path('admin/', admin.site.urls),
    re_path('healthcheck', HealthCheck.as_view()),
    re_path(
        r'^swagger(?P<format>\.json|\.yaml)$',
        schema_view.without_ui(cache_timeout=None), name='schema-json'
    ),
    re_path(
        r'^swagger/$',
        schema_view.with_ui('swagger', cache_timeout=15),
        name='schema-swagger-ui'
    ),
    re_path(
        r'^redoc/$',
        schema_view.with_ui('redoc', cache_timeout=15),
        name='schema-redoc'
    ),
    path('v1/', include(versioned_paths))
]<|MERGE_RESOLUTION|>--- conflicted
+++ resolved
@@ -76,21 +76,10 @@
     permission_classes=(rest_framework.permissions.AllowAny,),
 )
 
-<<<<<<< HEAD
-router = routers.SimpleRouter()
-
 versioned_paths = [
     path('', schema_view.with_ui('redoc', cache_timeout=None), name='root'),
     path('auth_tokens/register', Register.as_view(), name='register'),
     path('rate_limit', CheckRates.as_view(), name='key_info'),
-=======
-urlpatterns = [
-    path('', RedirectView.as_view(url='v1/', permanent=False)),
-    path('v0/', schema_view.with_ui('redoc', cache_timeout=None), name='root'),
-    path('admin/', admin.site.urls),
-    path('oauth2/register', Register.as_view(), name='register'),
-    path('oauth2/key_info', CheckRates.as_view(), name='key_info'),
->>>>>>> f3eb07ac
     path(
         'auth_tokens/verify/<str:code>',
         VerifyEmail.as_view(),
