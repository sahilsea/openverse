--- conflicted
+++ resolved
@@ -76,14 +76,13 @@
     expect(wrapper.vm.HTMLAttribution()).toContain(`<a href="${wrapper.vm.ccLicenseURL}">`);
   });
 
-<<<<<<< HEAD
   it('should invoke social share buttons with the right props', () => {
     const wrapper = render(PhotoDetails, options);
     const url = options.propsData.image.foreign_landing_url;
     expect(wrapper.vm.imageURL).toBe(url);
     expect(wrapper.vm.shareText).toBe(encodeURI(`I found an image @creativecommons: ${url}`))
   })
-=======
+
   it('should generate html attribution without creator URL', () => {
     options.propsData.image.creator_url = null;
     const wrapper = render(PhotoDetails, options);
@@ -99,7 +98,6 @@
     expect(wrapper.vm.HTMLAttribution()).toContain(`<a href="${props.image.foreign_landing_url}">"${props.image.title}"</a>`);
     expect(wrapper.vm.HTMLAttribution()).toContain(`<a href="${wrapper.vm.ccLicenseURL}">`);
   });
->>>>>>> 44decace
 
   it('renders link back to search results if enabled', () => {
     const wrapper = render(PhotoDetails, {
